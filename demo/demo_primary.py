--- conflicted
+++ resolved
@@ -30,6 +30,7 @@
 import tuf.repository_tool as rt
 import tuf.client.updater
 import json
+import canonicaljson
 
 import os # For paths and makedirs
 import shutil # For copyfile
@@ -39,6 +40,7 @@
 from six.moves import xmlrpc_client
 from six.moves import xmlrpc_server
 from six.moves import range
+import socket # for socket.error, to catch listening failures from six's xmlrpc server
 
 # Import a CAN communications module for partial-verification Secondaries
 import ctypes
@@ -202,7 +204,8 @@
   Returns the filename of the created file.
   """
 
-  pinnings = json.load(open(demo.DEMO_PRIMARY_PINNING_FNAME, 'r'))
+  pinnings = json.load(
+      open(demo.DEMO_PRIMARY_PINNING_FNAME, 'r', encoding='utf-8'))
 
   fname_to_create = os.path.join(
       demo.DEMO_DIR, 'pinned.json_primary_' + demo.get_random_string(5))
@@ -215,8 +218,8 @@
   pinnings['repositories'][demo.DIRECTOR_REPO_NAME]['mirrors'][0] = mirror
 
 
-  with open(fname_to_create, 'w') as fobj:
-    json.dump(pinnings, fobj)
+  with open(fname_to_create, 'wb') as fobj:
+    fobj.write(canonicaljson.encode_canonical_json(pinnings))
 
   return fname_to_create
 
@@ -752,16 +755,15 @@
   """
 
   # Create server
-<<<<<<< HEAD
   server = None
   successful_port = None
   last_error = None
   for port in demo.PRIMARY_SERVER_AVAILABLE_PORTS:
     try:
-      server = xmlrpc.server.SimpleXMLRPCServer(
+      server = xmlrpc_server.SimpleXMLRPCServer(
           (demo.PRIMARY_SERVER_HOST, port),
           requestHandler=RequestHandler, allow_none=True)
-    except OSError as e:
+    except socket.error as e:
       print('Failed to bind Primary XMLRPC Listener to port ' + repr(port) +
           '. Trying next port.')
       last_error = e
@@ -774,11 +776,6 @@
     assert last_error is not None, 'Programming error'
     raise last_error
 
-=======
-  server = xmlrpc_server.SimpleXMLRPCServer(
-      (demo.PRIMARY_SERVER_HOST, demo.PRIMARY_SERVER_PORT),
-      requestHandler=RequestHandler, allow_none=True)
->>>>>>> 0169f486
   #server.register_introspection_functions()
 
   # Register functions that can be called via XML-RPC, allowing Secondaries to
